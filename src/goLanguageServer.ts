--- conflicted
+++ resolved
@@ -267,12 +267,8 @@
 					if (!codeLens || codeLens.length === 0) {
 						return codeLens;
 					}
-<<<<<<< HEAD
-					return codeLens.map((lens: vscode.CodeLens) => {
-=======
 					const goplsEnabledLens = (getGoConfig().get('overwriteGoplsMiddleware') as any)?.codelens ?? {};
 					return codeLens.reduce((lenses: vscode.CodeLens[], lens: vscode.CodeLens) => {
->>>>>>> 322e058b
 						switch (lens.command.title) {
 							case 'run test': {
 								if (goplsEnabledLens.test) {
